module RootedTrees

@doc read(joinpath(dirname(@__DIR__), "README.md"), String) RootedTrees

using LinearAlgebra: dot

using LaTeXStrings: latexstring

using Latexify: Latexify
using Preferences: @set_preferences!, @load_preference
using RecipesBase: RecipesBase

export RootedTree, rootedtree, rootedtree!, RootedTreeIterator,
       ColoredRootedTree, BicoloredRootedTree, BicoloredRootedTreeIterator

export butcher_representation, elementary_differential_latexstring,
       elementary_weight_latexstring

export α, β, γ, density, σ, symmetry, order, root_color

export butcher_product!

export residual_order_condition, elementary_weight, derivative_weight

export count_trees

export subtrees, SubtreeIterator

export partition_forest,
       PartitionForestIterator,
       partition_skeleton,
       all_partitions, PartitionIterator

export all_splittings, SplittingIterator

export RungeKuttaMethod, AdditiveRungeKuttaMethod, RosenbrockMethod

abstract type AbstractRootedTree end

"""
    RootedTree(level_sequence, is_canonical::Bool=false)

Represents a rooted tree using its level sequence.

!!! warning
    This is a low-overhead and unsafe constructor. Please consider calling
    [`rootedtree`](@ref) instead.

# References

- Terry Beyer and Sandra Mitchell Hedetniemi.
  "Constant time generation of rooted trees".
  SIAM Journal on Computing 9.4 (1980): 706-712.
  [DOI: 10.1137/0209055](https://doi.org/10.1137/0209055)
"""
struct RootedTree{T <: Integer, V <: AbstractVector{T}} <: AbstractRootedTree
    level_sequence::V
    iscanonical::Bool

    function RootedTree(level_sequence::V,
                        iscanonical::Bool = false) where {T <: Integer,
                                                          V <: AbstractVector{T}}
        new{T, V}(level_sequence, iscanonical)
    end
end

"""
    rootedtree(level_sequence)

Construct a canonical [`RootedTree`](@ref) object from a `level_sequence`, i.e.,
a vector of integers representing the levels of each node of the tree.

# References

- Terry Beyer and Sandra Mitchell Hedetniemi.
  "Constant time generation of rooted trees".
  SIAM Journal on Computing 9.4 (1980): 706-712.
  [DOI: 10.1137/0209055](https://doi.org/10.1137/0209055)
"""
function rootedtree(level_sequence::AbstractVector)
    if !(level_sequence_is_valid(level_sequence))
        throw(ArgumentError("The level sequence $level_sequence does not represent a rooted tree."))
    end

    canonical_representation(RootedTree(level_sequence))
end

# check whether the level sequence represents a rooted tree
@inline function level_sequence_is_valid(level_sequence)
    if isempty(level_sequence)
        return true
    end

    root = first(level_sequence)
    prev = root
    for level in view(level_sequence,
                      (firstindex(level_sequence) + 1):lastindex(level_sequence))
        if (level <= root) || (level > prev + 1)
            return false
        end
        prev = level
    end

    return true
end

"""
    rootedtree!(level_sequence)

Construct a canonical [`RootedTree`](@ref) object from a `level_sequence` which
may be modified in this process. See also [`rootedtree`](@ref).

!!! warning
    This may modify the `level_sequence` and further modifications of the
    `level_sequence` may invalidate the rooted tree returned by this function.
    Please consider calling [`rootedtree`](@ref) instead.

# References

- Terry Beyer and Sandra Mitchell Hedetniemi.
  "Constant time generation of rooted trees".
  SIAM Journal on Computing 9.4 (1980): 706-712.
  [DOI: 10.1137/0209055](https://doi.org/10.1137/0209055)
"""
function rootedtree!(level_sequence::AbstractVector)
    canonical_representation!(RootedTree(level_sequence))
end

iscanonical(t::RootedTree) = t.iscanonical

Base.copy(t::RootedTree) = RootedTree(copy(t.level_sequence), t.iscanonical)
Base.similar(t::RootedTree) = RootedTree(similar(t.level_sequence), true)
Base.isempty(t::RootedTree) = isempty(t.level_sequence)
Base.empty(t::RootedTree) = RootedTree(empty(t.level_sequence), iscanonical(t))

@inline function Base.copy!(t_dst::RootedTree, t_src::RootedTree)
    copy!(t_dst.level_sequence, t_src.level_sequence)
    return t_dst
end

"""
    unsafe_deleteat!(t::AbstractRootedTree, i)

Delete the node `i` from the rooted tree `t`. This is an unsafe operation
since the rooted tree will not necessarily be in canonical representation
afterwards, even if the corresponding flag of `t` is set. Use with caution!

!!! warning "Internal interface"
    This function is considered to be an internal implementation detail and
    will not necessarily be stable.
"""
@inline function unsafe_deleteat!(t::RootedTree, i)
    deleteat!(t.level_sequence, i)
    return t
end

"""
    unsafe_resize!(t::AbstractRootedTree, n::Integer)

Resize the rooted tree `t` to `n` nodes. This is an unsafe operation
since the rooted tree will not necessarily be in canonical representation
afterwards, even if the corresponding flag of `t` is set. Use with caution!

!!! warning "Internal interface"
    This function is considered to be an internal implementation detail and
    will not necessarily be stable.
"""
@inline function unsafe_resize!(t::RootedTree, n::Integer)
    resize!(t.level_sequence, n)
    return t
end

"""
    unsafe_copyto!(t_dst::AbstractRootedTree, dst_offset,
                   t_src::AbstractRootedTree, src_offset, N)

Copy `N` nodes from `t_src` starting at offset `src_offset` to `t_dst`
starting at offset `dst_offset`. The types of the rooted trees must match.
For example, you cannot copy a [`ColoredRootedTree`](@ref) to a
[`RootedTree`](@ref).

This is an unsafe operation since the rooted tree `t_dst` will not necessarily
be in canonical representation afterwards, even if the corresponding flag
of `t_dst` is set. Use with caution!

!!! warning "Internal interface"
    This function is considered to be an internal implementation detail and
    will not necessarily be stable.
"""
@inline function unsafe_copyto!(t_dst::RootedTree, dst_offset,
                                t_src::RootedTree, src_offset, N)
    copyto!(t_dst.level_sequence, dst_offset, t_src.level_sequence, src_offset, N)
    return t_dst
end

#  #function RootedTree(sequence::Vector{T}, valid::Bool)
#  function RootedTree(sequence::Array{T,1})
#    length(sequence) < 1 && throw(ArgumentError("Rooted trees must have a root, in particular at least one element!"))#
#
#    ## If there is only one element, the sequence must be valid.
#    #if !valid && length(sequence) > 1
#    #  # Test, whether there is exactly one root element at the beginning of sequence, if necessary.
#    #  root = sequence[1]
#    #  for level in sequence[2:end]
#    #    level <= root && throw(ArgumentError("Rooted trees must have exactly one element at root level at the beginning."))
#    #  end
#    #end
#    # If there is only one element, the sequence must be valid.
#    if length(sequence) > 1
#      # Test, whether there is exactly one root element at the beginning of sequence, if necessary.
#      root = sequence[1]
#      for level in sequence[2:end]
#        level <= root && throw(ArgumentError("Rooted trees must have exactly one element at root level at the beginning."))
#      end
#    end
#
#    new(sequence)
#  end
#RootedTree{T<:Integer}(sequence::Vector{T}) = RootedTree{T}(sequence, false)

function Base.show(io::IO, t::RootedTree{T}) where {T}
    printing_style = @load_preference("printing_style", "sequence")
    if printing_style == "butcher"
        print(io, butcher_representation(t))
    else
        print(io, "RootedTree{", T, "}: ")
        show(io, t.level_sequence)
    end
end

"""
    RootedTrees.set_printing_style(style::String)

Set the printing style of rooted trees. Possible options are

- "butcher": print the [`butcher_representation`](@ref) of rooted trees
- "sequence": print the level sequence representation

This system is based on [Preferences.jl](https://github.com/JuliaPackaging/Preferences.jl).
"""
function set_printing_style(style::String)
    if !(style in ("butcher", "sequence"))
        throw(ArgumentError("Invalid printing style: \"$(style)\""))
    end

    @set_preferences!("printing_style"=>style)
end

# comparison

"""
    isless(t1::RootedTree, t2::RootedTree)

Compares two rooted trees using a lexicographical comparison of their level
sequences while considering equivalence classes given by different root indices.
"""
function Base.isless(t1::RootedTree, t2::RootedTree)
    if isempty(t1.level_sequence)
        if isempty(t2.level_sequence)
            # empty trees are equal
            return false
        else
            # the empty tree `isless` than any other tree
            return true
        end
    elseif isempty(t2.level_sequence)
        # the empty tree `isless` than any other tree
        return false
    end

    root1_minus_root2 = first(t1.level_sequence) - first(t2.level_sequence)
    for (e1, e2) in zip(t1.level_sequence, t2.level_sequence)
        v1 = e1
        v2 = e2 + root1_minus_root2
        v1 == v2 || return isless(v1, v2)
    end
    return isless(length(t1.level_sequence), length(t2.level_sequence))
end

"""
    ==(t1::RootedTree, t2::RootedTree)

Compares two rooted trees based on their level sequences while considering
equivalence classes given by different root indices.

# Examples

```jldoctest
julia> t1 = rootedtree([1, 2, 3]);

julia> t2 = rootedtree([2, 3, 4]);

julia> t3 = rootedtree([1, 2, 2]);

julia> t1 == t2
true

julia> t1 == t3
false
```
"""
function Base.:(==)(t1::RootedTree, t2::RootedTree)
    length(t1.level_sequence) == length(t2.level_sequence) || return false

    if isempty(t1.level_sequence)
        # empty trees are equal
        return true
    end

    root1_minus_root2 = first(t1.level_sequence) - first(t2.level_sequence)
    for (e1, e2) in zip(t1.level_sequence, t2.level_sequence)
        e1 == e2 + root1_minus_root2 || return false
    end

    return true
end

# Factor out equivalence classes given by different roots
function Base.hash(t::RootedTree, h::UInt)
    # Use a fast path if possible
    if UInt == UInt64 && length(t.level_sequence) <= 16
        return simple_hash(t, h)
    end

    isempty(t.level_sequence) && return h
    root = first(t.level_sequence)
    for l in t.level_sequence
        h = hash(l - root, h)
    end
    return h
end

# Map the level sequence to an unsigned integer by concatenating the bit
# representations of level sequence differences. If the level sequence increases
# from one vertex to the next, it can increase at most by unity. Since we want
# to use simple bits representations, we measure the decrease compared to the
# maximal possible increase.
# The maximal drop in the level sequence is
#   maximal_drop = length(t.level_sequence) - 3
# We need at most
#   number_of_bits = trunc(Int, log2(maximal_drop)) + 1
# bits to represent this. Thus, 64 bit allow us to compute unique hashes for
# level sequence up to length 16 in the following simple way; 64 bit result
# in `number_of_bits = 4` for `maximal_drop = 16 - 3 = 13`.
# For 32 bits, we could use a maximal length of 10 with `number_of_bits = 3`.
# However, most user systems should use 64 bit by default, so we only implement
# this option for simplicity.
@inline function simple_hash(t::RootedTree, h_base::UInt64)
    isempty(t.level_sequence) && return h_base
    h = zero(h_base)
    l_prev = first(t.level_sequence)
    for l in t.level_sequence
        h = (h << 4) | (l_prev + 1 - l)
        l_prev = l
    end
    return hash(h, h_base)
end

# generation and canonical representation
"""
    canonical_representation(t::AbstractRootedTree)

Returns a new tree using the canonical representation of the rooted tree `t`,
i.e., the one with lexicographically biggest level sequence.

See also [`canonical_representation!`](@ref).
"""
function canonical_representation(t::AbstractRootedTree)
    canonical_representation!(copy(t))
end

# A very simple implementation of `canonical_representation!` could read as
# follows.
#   function canonical_representation!(t::RootedTree)
#     subtr = subtrees(t)
#     for i in eachindex(subtr)
#       canonical_representation!(subtr[i])
#     end
#     sort!(subtr, rev=true)
#
#     i = 2
#     for τ in subtr
#       t.level_sequence[i:i+order(τ)-1] = τ.level_sequence
#       i += order(τ)
#     end
#
#     RootedTree(t.level_sequence, true)
#   end
# However, this would create a lot of intermediate allocations, which make it
# rather slow. Since most trees in use are relatively small, we can use a
# non-allocating sorting algorithm instead - although bubble sort is slower in
# general when comparing the complexity with quicksort etc., it will be faster
# here since we can avoid allocations.
"""
    canonical_representation!(t::AbstractRootedTree)

Change the representation of the rooted tree `t` to the canonical one, i.e., the
one with lexicographically biggest level sequence.

See also [`canonical_representation`](@ref).
"""
function canonical_representation!(t::RootedTree, buffer = similar(t.level_sequence))
    # Since we use a recursive implementation, it is useful to exit early for
    # small trees. If there are at most 3 vertices in a valid rooted tree, its
    # level sequence must already be in canonical representation.
    if order(t) <= 3
        return RootedTree(t.level_sequence, true)
    end

    # First, sort all subtrees recursively. Here, we use `view`s to avoid memory
    # allocations.
    # TODO: Assume 1-based indexing in the following
    subtree_root_index = 2
    number_of_subtrees = 0

    while subtree_root_index <= order(t)
        subtree_last_index = _subtree_last_index(subtree_root_index, t.level_sequence)

        # We found a complete subtree
        subtree = RootedTree(view(t.level_sequence, subtree_root_index:subtree_last_index))
        canonical_representation!(subtree,
                                  view(buffer, subtree_root_index:subtree_last_index))

        subtree_root_index = subtree_last_index + 1
        number_of_subtrees += 1
    end

    # Next, we need to sort the subtrees of `t` (in lexicographically decreasing
    # order of the level sequences).
    if number_of_subtrees > 1
        # Simple bubble sort that can act in-place, avoiding allocations
        # We keep track of the last index of the last subtree that we need to sort
        # since we know that the last `n` subtrees are already sorted after `n`
        # iterations.
        subtree_last_index_to_sort = order(t)
        swapped = true
        while swapped
            swapped = false

            # Search the first complete subtree
            subtree1_root_index = 2
            subtree1_last_index = 0
            subtree2_last_index = 0
            while subtree1_root_index <= subtree_last_index_to_sort
                subtree1_last_index = _subtree_last_index(subtree1_root_index,
                                                          t.level_sequence)
                subtree2_last_index = subtree1_last_index

                # Search the next complete subtree
                subtree1_last_index == subtree_last_index_to_sort && break

                subtree2_root_index = subtree1_last_index + 1
                subtree2_last_index = _subtree_last_index(subtree2_root_index,
                                                          t.level_sequence)

                # Swap the subtrees if they are not sorted correctly
                subtree1 = RootedTree(view(t.level_sequence,
                                           subtree1_root_index:subtree1_last_index))
                subtree2 = RootedTree(view(t.level_sequence,
                                           subtree2_root_index:subtree2_last_index))
                if isless(subtree1, subtree2)
                    copyto!(buffer, 1, t.level_sequence, subtree1_root_index,
                            order(subtree1) + order(subtree2))
                    copyto!(t.level_sequence, subtree1_root_index, buffer,
                            order(subtree1) + 1, order(subtree2))
                    copyto!(t.level_sequence, subtree1_root_index + order(subtree2), buffer,
                            1, order(subtree1))
                    # `subtree1_root_index` will be updated below using `subtree1_last_index`.
                    # Thus, we need to adapt this variable here.
                    subtree1_last_index = subtree1_root_index + order(subtree2) - 1
                    swapped = true
                end

                # Move on to the next pair of subtrees
                subtree2_last_index == subtree_last_index_to_sort && break
                subtree1_root_index = subtree1_last_index + 1
            end

            # Update the last subtree we need to look at
            subtree_last_index_to_sort = min(subtree1_last_index, subtree2_last_index)
        end
    end

    RootedTree(t.level_sequence, true)
end

@inline function _subtree_last_index(subtree_root_index, level_sequence)
    # The subtree goes up to the next node that has the same (or lower)
    # rank as its root.
    subtree_last_index = subtree_root_index
    subtree_root_level = level_sequence[subtree_root_index]
    while subtree_last_index < length(level_sequence)
        if level_sequence[subtree_last_index + 1] > subtree_root_level
            subtree_last_index += 1
        else
            break
        end
    end
    return subtree_last_index
end

# Allocate global buffer for `canonical_representation!` for each thread
const BUFFER_LENGTH = 64
const CANONICAL_REPRESENTATION_BUFFER = Vector{Vector{Int}}()

function canonical_representation!(t::RootedTree{Int, Vector{Int}})
    if order(t) <= BUFFER_LENGTH
        buffer = CANONICAL_REPRESENTATION_BUFFER[Threads.threadid()]
    else
        buffer = similar(t.level_sequence)
    end
    canonical_representation!(t, buffer)
end

"""
    check_canonical(t::AbstractRootedTree)

Check whether `t` is in canonical representation.

!!! warning "Internal interface"
    This function is considered to be an internal implementation detail and
    will not necessarily be stable.
"""
function check_canonical(t::AbstractRootedTree)
    for subtree in SubtreeIterator(t)
        if !check_canonical(subtree)
            return false
        end
    end

    return issorted(SubtreeIterator(t), rev = true)
end

"""
    normalize_root!(t::AbstractRootedTree, root=one(eltype(t.level_sequence)))

Normalize the level sequence of the rooted tree `t` such that the root is
set to `root`.
"""
function normalize_root!(t::AbstractRootedTree, root = one(eltype(t.level_sequence)))
    t.level_sequence .+= root - first(t.level_sequence)
    t
end

"""
    RootedTreeIterator(order::Integer)

Iterator over all rooted trees of given `order`. The returned trees are views to
an internal tree modified during the iteration. If the returned trees shall be
stored or modified during the iteration, a `copy` has to be made.
"""
struct RootedTreeIterator{T <: Integer}
    order::T
    t::RootedTree{T, Vector{T}}

    function RootedTreeIterator(order::T) where {T <: Integer}
        new{T}(order, RootedTree(Vector{T}(one(T):order), true))
    end
end

Base.IteratorSize(::Type{<:RootedTreeIterator}) = Base.SizeUnknown()
Base.eltype(::Type{RootedTreeIterator{T}}) where {T} = RootedTree{T, Vector{T}}

@inline function Base.iterate(iter::RootedTreeIterator{T}) where {T}
    iter.t.level_sequence[:] = one(T):(iter.order)
    (iter.t, iter.order <= 0)
end

@inline function Base.iterate(iter::RootedTreeIterator{T}, state) where {T}
    state && return nothing

    two = iter.t.level_sequence[1] + one(T)
    p = 1
    q = 1
    @inbounds for i in 2:length(iter.t.level_sequence)
        if iter.t.level_sequence[i] > two
            p = i
        end
    end
    p == 1 && return nothing

    level_q = iter.t.level_sequence[p] - one(T)
    @inbounds for i in 1:p
        if iter.t.level_sequence[i] == level_q
            q = i
        end
    end

    @inbounds for i in p:length(iter.t.level_sequence)
        iter.t.level_sequence[i] = iter.t.level_sequence[i - (p - q)]
    end

    (iter.t, false)
end

"""
    count_trees(order)

Counts all rooted trees of `order`.
"""
function count_trees(order)
    order < 0 && throw(ArgumentError("The `order` must be at least zero."))

    num = 0
    for _ in RootedTreeIterator(order)
        num += 1
    end
    num
end

# subtrees
"""
    SubtreeIterator(t::AbstractRootedTree)

Lazy iterator representation of the [`subtrees`](@ref) of the rooted
tree `t`.
Similar to [`RootedTreeIterator`](@ref), you should `copy` the iterates
if you want to store or modify them during the iteration since they may be
views to internal caches.
"""
struct SubtreeIterator{Tree <: AbstractRootedTree}
    t::Tree
end

# optional: define some interface methods such as
# Base.IteratorSize(::Type{<:SubtreeIterator}) = Base.SizeUnknown()
# Base.eltype(::Type{SubtreeIterator})

@inline function Base.iterate(subtrees::SubtreeIterator{<:RootedTree})
    subtree_root_index = firstindex(subtrees.t.level_sequence) + 1
    iterate(subtrees, subtree_root_index)
end

@inline function Base.iterate(subtrees::SubtreeIterator{<:RootedTree}, subtree_root_index)
    level_sequence = subtrees.t.level_sequence

    # terminate the iteration if there are no further subtrees
    if subtree_root_index > lastindex(level_sequence)
        return nothing
    end

    # find the next complete subtree
    subtree_last_index = _subtree_last_index(subtree_root_index, level_sequence)
    subtree = RootedTree(view(level_sequence, subtree_root_index:subtree_last_index),
                         # if t is in canonical representation, its subtrees are, too
                         iscanonical(subtrees.t))

    return (subtree, subtree_last_index + 1)
end

"""
    subtrees(t::RootedTree)

Returns a vector of all subtrees of `t`.

See also [`SubtreeIterator`](@ref).
"""
function subtrees(t::RootedTree)
    subtr = typeof(t)[]

    if length(t.level_sequence) < 2
        return subtr
    end

    start = 2
    i = 3
    while i <= length(t.level_sequence)
        if t.level_sequence[i] <= t.level_sequence[start]
            push!(subtr, RootedTree(t.level_sequence[start:(i - 1)]))
            start = i
        end
        i += 1
    end
    push!(subtr, RootedTree(t.level_sequence[start:end]))
end

# partitions
"""
    partition_forest(t::RootedTree, edge_set)

Form the partition forest of the rooted tree `t` where edges marked with `false`
in the `edge_set` are removed. The ith value in the Boolean iterable `edge_set`
corresponds to the edge connecting node `i+1` in the level sequence to its parent.

See also [`partition_skeleton`](@ref), [`PartitionIterator`](@ref), and
[`PartitionForestIterator`](@ref).

# References

Section 2.3 of
- Philippe Chartier, Ernst Hairer, Gilles Vilmart (2010)
  Algebraic Structures of B-series.
  Foundations of Computational Mathematics
  [DOI: 10.1007/s10208-010-9065-1](https://doi.org/10.1007/s10208-010-9065-1)
"""
function partition_forest(t::RootedTree, edge_set)
    @boundscheck begin
        @assert length(t.level_sequence) == length(edge_set) + 1
    end

    level_sequence = copy(t.level_sequence)
    edge_set_copy = copy(edge_set)
    forest = Vector{RootedTree{eltype(level_sequence), typeof(level_sequence)}}()
    partition_forest!(forest, level_sequence, edge_set_copy)
    return forest
end

# Internal implementation that `push!`es to `forest` and modifies the vectors
# `level_sequence` and `edge_set`.
function partition_forest!(forest, level_sequence, edge_set)
    # Iterate over all edges that shall be removed.
    edge_to_remove = findlast(==(false), edge_set)
    while edge_to_remove !== nothing
        # Remember the convention node = edge + 1
        subtree_root_index = edge_to_remove + 1
        subtree_last_index = _subtree_last_index(subtree_root_index, level_sequence)
        subtree = rootedtree!(level_sequence[subtree_root_index:subtree_last_index])

        # Since we search from the end, there is no additional edge that needs to
        # be removed in the current subtree. Thus, we can `push!` it to the `forest`
        # and remove it from the active `level_sequence` and `edge_set`.
        push!(forest, subtree)
        deleteat!(level_sequence, subtree_root_index:subtree_last_index)
        deleteat!(edge_set, (subtree_root_index - 1):(subtree_last_index - 1))

        edge_to_remove = findlast(==(false), edge_set)
    end
    push!(forest, rootedtree!(copy(level_sequence)))
end

"""
    PartitionForestIterator(t::AbstractRootedTree, edge_set)

Lazy iterator representation of the [`partition_forest`](@ref) of the rooted
tree `t`.
Similar to [`RootedTreeIterator`](@ref), you should `copy` the iterates
if you want to store or modify them during the iteration since they may be
views to internal caches.

See also [`partition_forest`](@ref), [`partition_skeleton`](@ref), and
[`PartitionIterator`](@ref).

# References

Section 2.3 of
- Philippe Chartier, Ernst Hairer, Gilles Vilmart (2010)
  Algebraic Structures of B-series.
  Foundations of Computational Mathematics
  [DOI: 10.1007/s10208-010-9065-1](https://doi.org/10.1007/s10208-010-9065-1)
"""
struct PartitionForestIterator{Tree <: AbstractRootedTree}
    t_iter::Tree # return value from `iterate`
    t_temp::Tree # internal temporary buffer
    edge_set::Vector{Bool}
end

function PartitionForestIterator(t::AbstractRootedTree, edge_set)
    t_iter = copy(t)
    t_temp = copy(t)
    PartitionForestIterator(t_iter, t_temp, copy(edge_set))
end

Base.IteratorSize(::Type{<:PartitionForestIterator}) = Base.HasLength()
Base.length(forest::PartitionForestIterator) = count(==(false), forest.edge_set) + 1
Base.eltype(::Type{PartitionForestIterator{Tree}}) where {Tree} = Tree

@inline function Base.iterate(forest::PartitionForestIterator)
    iterate(forest, lastindex(forest.edge_set))
end

@inline function Base.iterate(forest::PartitionForestIterator, search_start)
    t_iter = forest.t_iter
    t_temp = forest.t_temp
    edge_set = forest.edge_set

    # We use `search_start = typemin(Int)` to indicate that we have already
    # returned the final tree in the previous call.
    if search_start == typemin(Int)
        return nothing
    end

    edge_to_remove = findprev(==(false), edge_set, search_start)

    # There are no further edges to remove and we can return the final tree.
    if edge_to_remove === nothing
        unsafe_resize!(t_iter, order(t_temp))
        copy!(t_iter, t_temp)
        canonical_representation!(t_iter)
        return (t_iter, typemin(Int))
    end

    # On to the next subtree
    # Remember the convention node = edge + 1
    subtree_root_index = edge_to_remove + 1
    subtree_last_index = _subtree_last_index(subtree_root_index, t_temp.level_sequence)
    subtree_length = subtree_last_index - subtree_root_index + 1

    # Since we search from the end, there is no additional edge that needs to
    # be removed in the current subtree. Thus, we can return it as the next
    # iterate of the partition forest
    unsafe_resize!(t_iter, subtree_length)
    unsafe_copyto!(t_iter, 1, t_temp, subtree_root_index, subtree_length)
    canonical_representation!(t_iter)

    # Now, we can remove the next subtree iterate from the active
    # level sequence in `t_temp` and the `edge_set`.
    unsafe_deleteat!(t_temp, subtree_root_index:subtree_last_index)
    deleteat!(edge_set, (subtree_root_index - 1):(subtree_last_index - 1))

    return (t_iter, edge_to_remove - 1)
end

# necessary for simple and convenient use since the iterates may be modified
function Base.collect(forest::PartitionForestIterator)
    iterates = Vector{eltype(forest)}()
    sizehint!(iterates, length(forest))
    for t in forest
        push!(iterates, copy(t))
    end
    return iterates
end

"""
    partition_skeleton(t::AbstractRootedTree, edge_set)

Form the partition skeleton of the rooted tree `t`, i.e., the rooted tree
obtained by contracting each tree of the partition forest to a single vertex
and re-establishing the edges removed to obtain the partition forest.

See also [`partition_forest`](@ref) and [`PartitionIterator`](@ref).

# References

Section 2.3 (and Section 6.1 for colored trees) of
- Philippe Chartier, Ernst Hairer, Gilles Vilmart (2010)
  Algebraic Structures of B-series.
  Foundations of Computational Mathematics
  [DOI: 10.1007/s10208-010-9065-1](https://doi.org/10.1007/s10208-010-9065-1)
"""
function partition_skeleton(t::AbstractRootedTree, edge_set)
    @boundscheck begin
        @assert order(t) == length(edge_set) + 1
    end

    edge_set_copy = copy(edge_set)
    skeleton = copy(t)
    return partition_skeleton!(skeleton, edge_set_copy)
end

# internal in-place version of partition_skeleton modifying the inputs
function partition_skeleton!(skeleton::AbstractRootedTree, edge_set)
    level_sequence = skeleton.level_sequence

    # Iterate over all edges that shall be kept/contracted.
    # We start the iteration at the end since this will result in less memory
    # moves because we have already reduced the size of the vectors when reaching
    # the beginning.
    edge_to_contract = findlast(edge_set)
    while edge_to_contract !== nothing
        # Contract the corresponding edge by removing the subtree root and promoting
        # the rest of the subtree.
        # Remember the convention node = edge + 1
        subtree_root_index = edge_to_contract + 1
        subtree_last_index = subtree_root_index + 1
        while subtree_last_index <= length(level_sequence)
            if level_sequence[subtree_last_index] > level_sequence[subtree_root_index]
                level_sequence[subtree_last_index] -= 1
                subtree_last_index += 1
            else
                break
            end
        end

        # Remove the root node
        unsafe_deleteat!(skeleton, subtree_root_index)
        deleteat!(edge_set, edge_to_contract)

        edge_to_contract = findprev(edge_set, edge_to_contract - 1)
    end

    # The level sequence `level_sequence` will not automatically be a canonical
    # representation.
    canonical_representation!(skeleton)
end

"""
    all_partitions(t::RootedTree)

Create all partition forests and skeletons of a rooted tree `t`. This returns
vectors of the return values of [`partition_forest`](@ref) and
[`partition_skeleton`](@ref) when looping over all possible edge sets.

See also [`PartitionIterator`](@ref).

# References

Section 2.3 of
- Philippe Chartier, Ernst Hairer, Gilles Vilmart (2010)
  Algebraic Structures of B-series.
  Foundations of Computational Mathematics
  [DOI: 10.1007/s10208-010-9065-1](https://doi.org/10.1007/s10208-010-9065-1)
"""
function all_partitions(t::RootedTree)
    edge_set = zeros(Bool, order(t) - 1)
    forests = [partition_forest(t, edge_set)]
    skeletons = [partition_skeleton(t, edge_set)]

    for edge_set_value in 1:(2^length(edge_set) - 1)
        binary_digits!(edge_set, edge_set_value)
        push!(forests, partition_forest(t, edge_set))
        push!(skeletons, partition_skeleton(t, edge_set))
    end

    return (; forests, skeletons)
end

# A helper function to compute the binary representation of an integer `n` as
# a vector of `Bool`s. This is a more efficient version of
#   binary_digits!(digits, n) = digits!(digits, n, base=2)
function binary_digits!(digits::Vector{Bool}, n::Int)
    bit = 1
    for i in eachindex(digits)
        digits[i] = n & bit > 0
        bit = bit << 1
    end
    digits
end

"""
    PartitionIterator(t::AbstractRootedTree)

Iterator over all partition forests and skeletons of the rooted tree `t`.
This is basically a pure iterator version of [`all_partitions`](@ref).
In particular, the partition forest may only be realized as an iterator.
Similar to [`RootedTreeIterator`](@ref), you should `copy` the iterates
if you want to store or modify them during the iteration since they may be
views to internal caches.

See also [`partition_forest`](@ref), [`partition_skeleton`](@ref),
and [`PartitionForestIterator`](@ref).

# References

Section 2.3 of
- Philippe Chartier, Ernst Hairer, Gilles Vilmart (2010)
  Algebraic Structures of B-series.
  Foundations of Computational Mathematics
  [DOI: 10.1007/s10208-010-9065-1](https://doi.org/10.1007/s10208-010-9065-1)
"""
struct PartitionIterator{TreeInput <: AbstractRootedTree, TreeOutput <: AbstractRootedTree}
    t::TreeInput
    forest::PartitionForestIterator{TreeOutput}
    skeleton::TreeOutput
    edge_set::Vector{Bool}
    edge_set_tmp::Vector{Bool}
end

function PartitionIterator(t::AbstractRootedTree)
    skeleton = similar(t)
    edge_set = Vector{Bool}(undef, order(t) - 1)
    edge_set_tmp = similar(edge_set)

    t_forest = similar(t)
    t_temp_forest = similar(t)
    forest = PartitionForestIterator(t_forest, t_temp_forest, edge_set_tmp)
    PartitionIterator{typeof(t), typeof(skeleton)}(t, forest, skeleton, edge_set,
                                                   edge_set_tmp)
end

# Allocate global buffer for `PartitionIterator` for each thread
const PARTITION_ITERATOR_BUFFER_FOREST_T = Vector{Vector{Int}}()
const PARTITION_ITERATOR_BUFFER_FOREST_T_COLORS = Vector{Vector{Bool}}()
const PARTITION_ITERATOR_BUFFER_FOREST_LEVEL_SEQUENCE = Vector{Vector{Int}}()
const PARTITION_ITERATOR_BUFFER_FOREST_COLOR_SEQUENCE = Vector{Vector{Bool}}()
const PARTITION_ITERATOR_BUFFER_SKELETON = Vector{Vector{Int}}()
const PARTITION_ITERATOR_BUFFER_SKELETON_COLORS = Vector{Vector{Bool}}()
const PARTITION_ITERATOR_BUFFER_EDGE_SET = Vector{Vector{Bool}}()
const PARTITION_ITERATOR_BUFFER_EDGE_SET_TMP = Vector{Vector{Bool}}()

function PartitionIterator(t::RootedTree{Int, Vector{Int}})
    order_t = order(t)

    if order_t <= BUFFER_LENGTH
        id = Threads.threadid()

        buffer_forest_t = PARTITION_ITERATOR_BUFFER_FOREST_T[id]
        resize!(buffer_forest_t, order_t)
        level_sequence = PARTITION_ITERATOR_BUFFER_FOREST_LEVEL_SEQUENCE[id]
        resize!(level_sequence, order_t)
        buffer_skeleton = PARTITION_ITERATOR_BUFFER_SKELETON[id]
        resize!(buffer_skeleton, order_t)
        edge_set = PARTITION_ITERATOR_BUFFER_EDGE_SET[id]
        resize!(edge_set, order_t - 1)
        edge_set_tmp = PARTITION_ITERATOR_BUFFER_EDGE_SET_TMP[id]
        resize!(edge_set_tmp, order_t - 1)
    else
        buffer_forest_t = Vector{Int}(undef, order_t)
        level_sequence = similar(buffer_forest_t)
        buffer_skeleton = similar(buffer_forest_t)
        edge_set = Vector{Bool}(undef, order_t - 1)
        edge_set_tmp = similar(edge_set)
    end

    skeleton = RootedTree(buffer_skeleton, true)
    t_forest = RootedTree(buffer_forest_t, true)
    t_temp_forest = RootedTree(level_sequence, true)
    forest = PartitionForestIterator(t_forest, t_temp_forest, edge_set_tmp)
    PartitionIterator{typeof(t), RootedTree{Int, Vector{Int}}}(t, forest, skeleton,
                                                               edge_set, edge_set_tmp)
end

Base.IteratorSize(::Type{<:PartitionIterator}) = Base.HasLength()
Base.length(partitions::PartitionIterator) = 2^length(partitions.edge_set)
function Base.eltype(::Type{PartitionIterator{TreeInput, TreeOutput}}) where {TreeInput,
                                                                              TreeOutput}
    Tuple{PartitionForestIterator{TreeOutput}, TreeOutput}
end

@inline function Base.iterate(partitions::PartitionIterator)
    edge_set_value = 0
    iterate(partitions, edge_set_value)
end

@inline function Base.iterate(partitions::PartitionIterator, edge_set_value)
    edge_set_value >= length(partitions) && return nothing

    t = partitions.t
    forest = partitions.forest
    skeleton = partitions.skeleton
    edge_set = partitions.edge_set
    edge_set_tmp = partitions.edge_set_tmp

    binary_digits!(edge_set, edge_set_value)

    # Compute the partition skeleton.
    # The following is a more efficient version of
    #   skeleton = partition_skeleton(t, edge_set)
    # avoiding some allocations.
    resize!(edge_set_tmp, length(edge_set))
    copy!(edge_set_tmp, edge_set)
    unsafe_resize!(skeleton, order(t))
    copy!(skeleton, t)
    partition_skeleton!(skeleton, edge_set_tmp)

    # Compute the partition forest.
    # The following is a more efficient version of
    #   forest = partition_forest(t, edge_set)
    # avoiding some allocations and using a lazy iterator.
    resize!(edge_set_tmp, length(edge_set))
    copy!(edge_set_tmp, edge_set)
    unsafe_resize!(forest.t_temp, order(t))
    copy!(forest.t_temp, t)

    ((forest, skeleton), edge_set_value + 1)
end

# necessary for simple and convenient use since the iterates may be modified
function Base.collect(partitions::PartitionIterator{TreeInput,
                                                    TreeOutput}) where {
                                                                        TreeInput,
                                                                        TreeOutput
                                                                        }
    iterates = Vector{Tuple{Vector{TreeOutput}, TreeOutput}}()
    sizehint!(iterates, length(partitions))
    for (forest, skeleton) in partitions
        push!(iterates, (collect(forest), copy(skeleton)))
    end
    return iterates
end

# splittings
"""
    all_splittings(t::RootedTree)

Create all splitting forests and subtrees associated to ordered subtrees of a
rooted tree `t`.

See also [`SplittingIterator`](@ref).

# References

Section 2.2 of
- Philippe Chartier, Ernst Hairer, Gilles Vilmart (2010)
  Algebraic Structures of B-series.
  Foundations of Computational Mathematics
  [DOI: 10.1007/s10208-010-9065-1](https://doi.org/10.1007/s10208-010-9065-1)
"""
function all_splittings(t::RootedTree)
    node_set = zeros(Bool, order(t))
    ls = t.level_sequence
    T = eltype(ls)
    forests = Vector{Vector{RootedTree{T, Vector{T}}}}()
    subtrees = Vector{RootedTree{T, Vector{T}}}() # ordered subtrees

    for node_set_value in 0:(2^order(t) - 1)
        binary_digits!(node_set, node_set_value)

        # Check that if a node is removed then all of its descendants are removed
        subtree_root_index = 1
        forest = Vector{RootedTree{T, Vector{T}}}()
        while subtree_root_index <= order(t)
            if node_set[subtree_root_index] == false # This node is removed
                # Find complete subtree
                subtree_last_index = _subtree_last_index(subtree_root_index, ls)

                # Check that subtree is all removed
                if !any(@view node_set[subtree_root_index:subtree_last_index])
                    new_tree = rootedtree(@view ls[subtree_root_index:subtree_last_index])
                    push!(forest, new_tree)
                    subtree_root_index = subtree_last_index + 1
                else
                    break
                end
            else
                subtree_root_index += 1
            end
        end

        if subtree_root_index == order(t) + 1
            # This is a valid ordered subtree.
            # The `level_sequence` will not automatically be a canonical representation.
            level_sequence = ls[node_set]
            subtree = rootedtree!(level_sequence)
            push!(subtrees, subtree)
            push!(forests, forest)
        end
    end

    return (; forests, subtrees)
end

"""
    SplittingIterator(t::RootedTree)

Iterator over all splitting forests and subtrees of the rooted tree `t`.
This is basically an iterator version of [`all_splittings`](@ref).

See also [`partition_forest`](@ref) and [`partition_skeleton`](@ref).

# References

Section 2.2 of
- Philippe Chartier, Ernst Hairer, Gilles Vilmart (2010)
  Algebraic Structures of B-series.
  Foundations of Computational Mathematics
  [DOI: 10.1007/s10208-010-9065-1](https://doi.org/10.1007/s10208-010-9065-1)
"""
struct SplittingIterator{T <: RootedTree}
    t::T
    node_set::Vector{Bool}
    max_node_set_value::Int

    function SplittingIterator(t::T) where {T <: RootedTree}
        node_set = zeros(Bool, order(t))
        new{T}(t, node_set, 2^order(t) - 1)
    end
end

Base.IteratorSize(::Type{<:SplittingIterator}) = Base.SizeUnknown()
Base.eltype(::Type{SplittingIterator{T}}) where {T} = Tuple{Vector{T}, T}

@inline function Base.iterate(splittings::SplittingIterator)
    node_set_value = 0
    iterate(splittings, node_set_value)
end

@inline function Base.iterate(splittings::SplittingIterator, node_set_value)
    node_set_value > splittings.max_node_set_value && return nothing

    node_set = splittings.node_set
    t = splittings.t
    ls = t.level_sequence
    T = eltype(ls)
    forest = Vector{RootedTree{T, Vector{T}}}()

    while node_set_value <= splittings.max_node_set_value
        binary_digits!(node_set, node_set_value)

        # Check that if a node is removed then all of its descendants are removed
        subtree_root_index = 1
        empty!(forest)
        while subtree_root_index <= order(t)
            if node_set[subtree_root_index] == false # This node is removed
                subtree_last_index = _subtree_last_index(subtree_root_index, ls)

                # Check that subtree is all removed
                if !any(@view node_set[subtree_root_index:subtree_last_index])
                    # If `iscanonical(t)`, the subtree starting at the root of `t`
                    # is also in canonical representation. Thus, we don't need to
                    # use the more expensive version
                    #   push!(forest, rootedtree!(level_sequence))
                    # but can use the cheaper version below.
                    level_sequence = ls[subtree_root_index:subtree_last_index]
                    push!(forest, RootedTree(level_sequence, iscanonical(t)))
                    subtree_root_index = subtree_last_index + 1
                else
                    break
                end
            else
                subtree_root_index += 1
            end
        end

        if subtree_root_index == order(t) + 1
            # This is a valid ordered subtree.
            # The `level_sequence` will not automatically be a canonical representation.
            # TODO: splittings;
            #       Decide whether canonical representations should be used. Disabling
            #       them will increase the performance.
            level_sequence = ls[node_set]
            subtree = rootedtree!(level_sequence)
            return ((forest, subtree), node_set_value + 1)
        else
            node_set_value = node_set_value + 1
        end
    end

    return nothing
end

# functions on trees

"""
    order(t::AbstractRootedTree)

The `order` of a rooted tree `t`, i.e., the length of its level sequence.
"""
order(t::AbstractRootedTree) = length(t.level_sequence)

"""
    σ(t::AbstractRootedTree)
    symmetry(t::AbstractRootedTree)

The symmetry `σ` of a rooted tree `t`, i.e., the order of the group of automorphisms
on a particular labelling (of the vertices) of `t`.

Reference: Section 301 of
- Butcher, John Charles.
  Numerical methods for ordinary differential equations.
  John Wiley & Sons, 2008.
"""
function symmetry(t::AbstractRootedTree)
    if order(t) <= 2
        return 1
    end

    # Rely on the canonical ordering to guarantee that identical subtrees are
    # next to each other.
    if !iscanonical(t)
        return symmetry(canonical_representation(t))
    end

    # Iterate over all subtrees. Since we know that the `order(t)` is at least 3,
    # there must be at least one subtree.
    subtrees = SubtreeIterator(t)

    # Unroll the `for` loop manually to be able to compare the next iterate with
    # the previous one.
    previous_subtree, state = iterate(subtrees)

    result = 1
    num_same_subtrees = 1
    iter = iterate(subtrees, state)
    while iter !== nothing
        subtree, state = iter
        if subtree == previous_subtree
            num_same_subtrees += 1
        else
            result *= factorial(num_same_subtrees) *
                      symmetry(previous_subtree)^num_same_subtrees
            num_same_subtrees = 1
        end

        previous_subtree = subtree
        iter = iterate(subtrees, state)
    end

    result *= factorial(num_same_subtrees) * symmetry(previous_subtree)^num_same_subtrees
    return result
end

const σ = symmetry

"""
    γ(t::AbstractRootedTree)
    density(t::AbstractRootedTree)

The density `γ(t)` of a rooted tree, i.e., the product over all vertices of `t`
of the order of the subtree rooted at that vertex.

Reference: Section 301 of
- Butcher, John Charles.
  Numerical methods for ordinary differential equations.
  John Wiley & Sons, 2008.
"""
function density(t::AbstractRootedTree)
    isempty(t) && return 1

    result = order(t)
    for subtree in SubtreeIterator(t)
        result *= density(subtree)
    end
    result
end

const γ = density

"""
    α(t::AbstractRootedTree)

The number of monotonic labelings of `t` not equivalent under the symmetry group.

Reference: Section 302 of
- Butcher, John Charles.
  Numerical methods for ordinary differential equations.
  John Wiley & Sons, 2008.
"""
function α(t::AbstractRootedTree)
    div(factorial(order(t)), σ(t) * γ(t))
end

"""
    β(t::AbstractRootedTree)

The total number of labelings of `t` not equivalent under the symmetry group.

Reference: Section 302 of
- Butcher, John Charles.
  Numerical methods for ordinary differential equations.
  John Wiley & Sons, 2008.
"""
function β(t::AbstractRootedTree)
    div(factorial(order(t)), σ(t))
end

# additional representation and construction methods
"""
    t1 ∘ t2

The non-associative Butcher product of rooted trees. It is formed
by adding an edge from the root of `t1` to the root of `t2`.

See also [`butcher_product!`](@ref).

Reference: Section 301 of
- Butcher, John Charles.
  Numerical methods for ordinary differential equations.
  John Wiley & Sons, 2016.
"""
function Base.:∘(t1::RootedTree, t2::RootedTree)
    offset = first(t1.level_sequence) - first(t2.level_sequence) + 1
    level_sequence = vcat(t1.level_sequence, t2.level_sequence .+ offset)
    rootedtree(level_sequence)
end

"""
    butcher_product!(t, t1, t2)

Compute the non-associative Butcher product `t = t1 ∘ t2` of rooted trees
in-place. It is formed by adding an edge from the root of `t1` to the root
of `t2`.

See also [`∘`](@ref) (available as `\\circ` plus TAB).

Reference: Section 301 of
- Butcher, John Charles.
  Numerical methods for ordinary differential equations.
  John Wiley & Sons, 2016.
"""
function butcher_product!(t::RootedTree,
                          t1::RootedTree, t2::RootedTree)
    offset = first(t1.level_sequence) - first(t2.level_sequence) + 1

    unsafe_resize!(t, order(t1) + order(t2))
    i = firstindex(t.level_sequence)
    j = firstindex(t1.level_sequence)
    while j <= lastindex(t1.level_sequence)
        t.level_sequence[i] = t1.level_sequence[j]
        i += 1
        j += 1
    end
    j = firstindex(t2.level_sequence)
    while j <= lastindex(t2.level_sequence)
        t.level_sequence[i] = t2.level_sequence[j] + offset
        i += 1
        j += 1
    end

    canonical_representation!(t)
    return t
end

"""
    butcher_representation(t::RootedTree)

Returns the representation of `t::RootedTree` introduced by Butcher as a string.
Thus, the rooted tree consisting whose only vertex is the root itself is
represented as `τ`. The representation of other trees is defined recursively;
if `t₁, t₂, ... tₙ` are the [`subtrees`](@ref) of the rooted tree `t`, it is
represented as `t = [t₁ t₂ ... tₙ]`. If multiple subtrees are the same, their
number of occurrences is written as a power.

# Examples

```jldoctest
julia> rootedtree([1, 2, 3, 2]) |> butcher_representation
"[[τ]τ]"

julia> rootedtree([1, 2, 3, 3, 2]) |> butcher_representation
"[[τ²]τ]"
```

# References

Section 300 of
- Butcher, John Charles.
  Numerical methods for ordinary differential equations.
  John Wiley & Sons, 2008.
"""
function butcher_representation(t::RootedTree, normalize::Bool = true)
    if order(t) == 0
        return "∅"
    elseif order(t) == 1
        return "τ"
    end

    result = ""
    for subtree in SubtreeIterator(t)
        result = result * butcher_representation(subtree, normalize)
    end
    result = "[" * result * "]"

    if normalize
        # normalize the result by grouping repeated occurrences of τ
        # TODO: Decide whether powers should also be used for subtrees,
        #       e.g., "[[τ]²]" instead of "[[τ][τ]]"
        #       for rootedtree([1, 2, 3, 2, 3]).
        #       Currently, powers are only used for τ.
        for n in order(t):-1:2
            n_str = string(n)
            n_str = replace(n_str, "1" => "¹")
            n_str = replace(n_str, "2" => "²")
            n_str = replace(n_str, "3" => "³")
            n_str = replace(n_str, "4" => "⁴")
            n_str = replace(n_str, "5" => "⁵")
            n_str = replace(n_str, "6" => "⁶")
            n_str = replace(n_str, "7" => "⁷")
            n_str = replace(n_str, "8" => "⁸")
            n_str = replace(n_str, "9" => "⁹")
            n_str = replace(n_str, "0" => "⁰")
            result = replace(result, "τ"^n => "τ" * n_str)
        end
    end

    return result
end

@deprecate elementary_differential(t::RootedTree) elementary_differential_latexstring(t)

"""
    elementary_differential_latexstring(t::RootedTree)

Returns the elementary differential as a `LaTeXString`
from the package [LaTeXStrings.jl](https://github.com/JuliaStrings/LaTeXStrings.jl).

"""
function elementary_differential_latexstring(t::RootedTree)
    return latexstring(rec_elementary_differential(t))
end

# Function used to go recursively through the RootedTree
# to generate the elementary differential of the tree.
function rec_elementary_differential(t::RootedTree)
    subtree_strings = String[]
    for subtree in SubtreeIterator(t)
        push!(subtree_strings, rec_elementary_differential(subtree))
    end
    k = length(subtree_strings)
    if k == 0 # Special-Case: No Subtree
        return "f"
    elseif k == 1 # Special-Case: Just 1 Subtree. No () needed
        return "f^{\\prime}" * subtree_strings[1]
    end
    if k in (2, 3) # For first, second and third derivative \prime is used. For the rest just the number of the derivative
        el_diff = "f^{$("\\prime"^k)}("
    else
        el_diff = "f^{($(k))}("
    end
    for s in subtree_strings[1:(end - 1)]
        el_diff *= s * ", "
    end
    el_diff *= subtree_strings[end] * ")"
    return el_diff
end

"""
    elementary_weight_latexstring(t::RootedTree)

Returns the elementary_weight as a `LaTeXString`
from the package [LaTeXStrings.jl](https://github.com/JuliaStrings/LaTeXStrings.jl).
"""
function elementary_weight_latexstring(t::RootedTree)
    # Creating the alphabet for the indices
    a = collect('d':'z') # all letters except of a,b and c
    p = order(t)
    n = ceil(Int, p / 23)
    alphabet = String[]
    # if the tree could need more than the 23 available letters, the letter get a number as a suffix
    if n == 1
        alphabet = [string(letter) for letter in a]
    else
        for i in 1:n
            alphabet = vcat(alphabet, [letter * string(i) for letter in a])
        end
    end

    substrings = String[]
    first_index = splice!(alphabet, 1)
    indices = [first_index]

    substring, idx, _ = elm_weights_rec!(t, first_index, alphabet) # Call the recursive function
    indices = vcat(indices, idx)
    push!(substrings, substring)

    pushfirst!(substrings, "\\sum_{$(join(indices,", "))}b_{$(first_index)}")
    return latexstring(join(substrings))
end

# Function used to go recursively through the RootedTree
# to generate the elementary weight of the tree.
function elm_weights_rec!(t::RootedTree, last_index, a)
    alphabet = copy(a)
    # leaf-node
    if length(t.level_sequence) == 1 && t.level_sequence[1] != 1
        return "c_{$(last_index)}", [], alphabet
    else
        substrings = String[]
        indices = String[]
        if t.level_sequence[1] != 1 # Specialcase: Complete Tree
            push!(substrings, "a_{$(last_index),$(alphabet[1])}")
            index = splice!(alphabet, 1)
            push!(indices, index)
        else
            index = last_index
        end
        # counting identical trees
        prev_tree = 0
        tree_count = 1
        for subtree in SubtreeIterator(t)
            if subtree == prev_tree
                tree_count += 1
                continue
                # When reaching the last one of identical trees, the substring gets the number of trees as an exponent
            elseif tree_count > 1
                substrings[end] = "($(substrings[end]))^{$tree_count}"
            end
            prev_tree = copy(subtree)
            tree_count = 1
            substring, idx, alphabet = elm_weights_rec!(subtree, index, alphabet)
            indices = vcat(indices, idx)
            push!(substrings, substring)
        end
        # Specialcase: The identical trees were the last ones
        if tree_count > 1
            if length(prev_tree.level_sequence) == 1
                substrings[end] = "$(substrings[end])^{$tree_count}"
            else
                substrings[end] = "($(substrings[end]))^{$tree_count}"
            end
        end
        return join(substrings), indices, alphabet
    end
end

include("colored_trees.jl")
include("latexify.jl")
include("plot_recipes.jl")
include("time_integration_methods.jl")

function __init__()
    # canonical_representation!
    Threads.resize_nthreads!(CANONICAL_REPRESENTATION_BUFFER,
                             Vector{Int}(undef, BUFFER_LENGTH))

    # PartitionIterator
    Threads.resize_nthreads!(PARTITION_ITERATOR_BUFFER_FOREST_T,
                             Vector{Int}(undef, BUFFER_LENGTH))
    Threads.resize_nthreads!(PARTITION_ITERATOR_BUFFER_FOREST_T_COLORS,
                             Vector{Bool}(undef, BUFFER_LENGTH))
    Threads.resize_nthreads!(PARTITION_ITERATOR_BUFFER_FOREST_LEVEL_SEQUENCE,
                             Vector{Int}(undef, BUFFER_LENGTH))
    Threads.resize_nthreads!(PARTITION_ITERATOR_BUFFER_FOREST_COLOR_SEQUENCE,
                             Vector{Bool}(undef, BUFFER_LENGTH))
    Threads.resize_nthreads!(PARTITION_ITERATOR_BUFFER_SKELETON,
                             Vector{Int}(undef, BUFFER_LENGTH))
    Threads.resize_nthreads!(PARTITION_ITERATOR_BUFFER_SKELETON_COLORS,
                             Vector{Bool}(undef, BUFFER_LENGTH))
    Threads.resize_nthreads!(PARTITION_ITERATOR_BUFFER_EDGE_SET,
                             Vector{Bool}(undef, BUFFER_LENGTH))
    Threads.resize_nthreads!(PARTITION_ITERATOR_BUFFER_EDGE_SET_TMP,
                             Vector{Bool}(undef, BUFFER_LENGTH))

    return nothing
end
<<<<<<< HEAD
@static if VERSION >= v"1.8"
    include("precompile.jl")
end
=======

# explicit precompilation
include("precompile.jl")
>>>>>>> c84cbc9f

end # module<|MERGE_RESOLUTION|>--- conflicted
+++ resolved
@@ -1602,14 +1602,8 @@
 
     return nothing
 end
-<<<<<<< HEAD
-@static if VERSION >= v"1.8"
-    include("precompile.jl")
-end
-=======
-
+                              
 # explicit precompilation
 include("precompile.jl")
->>>>>>> c84cbc9f
 
 end # module