[deps]
Aqua = "4c88cf16-eb10-579e-8560-4a9242c79595"
LaTeXStrings = "b964fa9f-0449-5b57-a5c2-d3ea65f4040f"
Plots = "91a5bcdd-55d7-5caf-9e0b-520d859cae80"
StaticArrays = "90137ffa-7385-5640-81b9-e52037218182"
Test = "8dfed614-e22c-5e08-85e1-65c5234f0b40"
UnicodePlots = "b8865327-cd53-5732-bb35-84acbb429228"

[compat]
<<<<<<< HEAD
Aqua = "0.6.1"
LaTeXStrings = "1"
=======
Aqua = "0.8"
>>>>>>> ac028b4e
Plots = "1"
StaticArrays = "1.3"
UnicodePlots = "2, 3"<|MERGE_RESOLUTION|>--- conflicted
+++ resolved
@@ -7,12 +7,8 @@
 UnicodePlots = "b8865327-cd53-5732-bb35-84acbb429228"
 
 [compat]
-<<<<<<< HEAD
-Aqua = "0.6.1"
+Aqua = "0.8"
 LaTeXStrings = "1"
-=======
-Aqua = "0.8"
->>>>>>> ac028b4e
 Plots = "1"
 StaticArrays = "1.3"
 UnicodePlots = "2, 3"